# Copyright Amazon.com, Inc. or its affiliates. All Rights Reserved.

__all__ = [
    "login",
    "logout",
    "create_job_from_job_bundle",
    "hash_attachments",
    "upload_attachments",
    "wait_for_create_job_to_complete",
    "get_boto3_session",
    "get_boto3_client",
    "AwsAuthenticationStatus",
    "AwsCredentialsSource",
    "TelemetryClient",
    "check_authentication_status",
    "check_deadline_api_available",
    "get_credentials_source",
    "list_farms",
    "list_queues",
    "list_jobs",
    "list_fleets",
    "list_storage_profiles_for_queue",
    "get_queue_user_boto3_session",
    "get_queue_parameter_definitions",
    "get_telemetry_client",
    "get_deadline_cloud_library_telemetry_client",
    "get_storage_profile_for_queue",
    "record_success_fail_telemetry_event",
]

# The following import is needed to prevent the following sporadic failure:
# botocore.exceptions.HTTPClientError: An HTTP Client raised an unhandled exception: unknown
# encoding: idna
import encodings.idna  # noqa # pylint: disable=unused-import
from configparser import ConfigParser
from logging import getLogger
from typing import Any, Dict, Optional

from ._loginout import login, logout
from ._session import (
    AwsAuthenticationStatus,
    AwsCredentialsSource,
    get_queue_user_boto3_session,
    check_authentication_status,
    get_boto3_client,
    get_boto3_session,
    get_credentials_source,
    get_user_and_identity_store_id,
)
from ._list_apis import (
    list_farms,
    list_queues,
    list_jobs,
    list_fleets,
    list_storage_profiles_for_queue,
)
from ._queue_parameters import get_queue_parameter_definitions
<<<<<<< HEAD
from ._submit_job_bundle import (
    create_job_from_job_bundle,
    wait_for_create_job_to_complete,
    hash_attachments,
    upload_attachments,
)
=======

# Telemetry must be imported before Submit Job Bundle to avoid circular dependencies.
>>>>>>> 74293aca
from ._telemetry import (
    get_telemetry_client,
    get_deadline_cloud_library_telemetry_client,
    TelemetryClient,
    record_success_fail_telemetry_event,
)
from ._submit_job_bundle import create_job_from_job_bundle, wait_for_create_job_to_complete
from ._get_storage_profile_for_queue import get_storage_profile_for_queue

logger = getLogger(__name__)


def check_deadline_api_available(config: Optional[ConfigParser] = None) -> bool:
    """
    Returns True if AWS Deadline Cloud APIs are authorized in the session,
    False otherwise. This only checks the deadline:ListFarms API by performing
    one call with just one result.

    Args:
        config (ConfigParser, optional): The AWS Deadline Cloud configuration
                object to use instead of the config file.
    """
    import logging

    from ._session import _modified_logging_level

    with _modified_logging_level(logging.getLogger("botocore.credentials"), logging.ERROR):
        try:
            list_farm_params: Dict[str, Any] = {"maxResults": 1}
            user_id, _ = get_user_and_identity_store_id(config=config)
            if user_id:
                list_farm_params["principalId"] = str(user_id)

            deadline = get_boto3_client("deadline", config=config)
            deadline.list_farms(**list_farm_params)
            return True
        except Exception:
            logger.exception("Error invoking ListFarms")
            return False<|MERGE_RESOLUTION|>--- conflicted
+++ resolved
@@ -55,17 +55,8 @@
     list_storage_profiles_for_queue,
 )
 from ._queue_parameters import get_queue_parameter_definitions
-<<<<<<< HEAD
-from ._submit_job_bundle import (
-    create_job_from_job_bundle,
-    wait_for_create_job_to_complete,
-    hash_attachments,
-    upload_attachments,
-)
-=======
 
 # Telemetry must be imported before Submit Job Bundle to avoid circular dependencies.
->>>>>>> 74293aca
 from ._telemetry import (
     get_telemetry_client,
     get_deadline_cloud_library_telemetry_client,
