# Copyright Amazon.com, Inc. or its affiliates. All Rights Reserved.

"""
Provides the function to submit a job bundle to AWS Deadline Cloud.
"""
from __future__ import annotations

import json
import logging
import time
import os
import textwrap
from configparser import ConfigParser
from typing import Any, Callable, Dict, List, Optional, Tuple, Union

from botocore.client import BaseClient  # type: ignore[import]

from .. import api
from ..exceptions import DeadlineOperationError, CreateJobWaiterCanceled
from ..config import get_setting, set_setting, config_file
from ..job_bundle import deadline_yaml_dump
from ..job_bundle.loader import (
    read_yaml_or_json,
    read_yaml_or_json_object,
    parse_yaml_or_json_content,
    validate_directory_symlink_containment,
)
from ..job_bundle.parameters import (
    apply_job_parameters,
    merge_queue_job_parameters,
    read_job_bundle_parameters,
    JobParameter,
)
from ..job_bundle.submission import AssetReferences, split_parameter_args
from ...job_attachments.exceptions import MisconfiguredInputsError
from ...job_attachments.models import (
    JobAttachmentsFileSystem,
    AssetRootGroup,
    AssetRootManifest,
    AssetUploadGroup,
    JobAttachmentS3Settings,
)
from ...job_attachments.progress_tracker import SummaryStatistics, ProgressReportMetadata
from ...job_attachments.upload import S3AssetManager

logger = logging.getLogger(__name__)


def create_job_from_job_bundle(
    job_bundle_dir: str,
    job_parameters: list[dict[str, Any]] = [],
    *,
    name: Optional[str] = None,
    queue_parameter_definitions: Optional[list[JobParameter]] = None,
    job_attachments_file_system: Optional[str] = None,
    config: Optional[ConfigParser] = None,
    priority: Optional[int] = None,
    max_failed_tasks_count: Optional[int] = None,
    max_retries_per_task: Optional[int] = None,
    print_function_callback: Callable[[str], None] = lambda msg: None,
    decide_cancel_submission_callback: Callable[
        [AssetUploadGroup], bool
    ] = lambda upload_group: False,
    hashing_progress_callback: Optional[Callable[[ProgressReportMetadata], bool]] = None,
    upload_progress_callback: Optional[Callable[[ProgressReportMetadata], bool]] = None,
    create_job_result_callback: Optional[Callable[[], bool]] = None,
    require_paths_exist: bool = False,
) -> Union[str, None]:
    """
    Creates a job in the AWS Deadline Cloud farm/queue configured as default for the
    workstation from the job bundle in the provided directory.

    A job bundle has the following directory structure:

    /template.json|yaml (required): An Open Job Description job template that specifies the work to be done. Job parameters
            are embedded here.
    /parameter_values.json|yaml (optional): If provided, these are parameter values for the job template and for
            the render farm. AWS Deadline Cloud-specific parameters are like "deadline:priority".
            Looks like:
            {
                "parameterValues": [
                    {"name": "<name>", "value": "<value>"},
                    ...
                ]
            }
    /asset_references.json|yaml (optional): If provided, these are references to the input and output assets
            of the job. Looks like:
            {
                "assetReferences": {
                    "inputs": {
                        "filenames": [
                            "/mnt/path/to/file.txt",
                            ...
                        ],
                        "directories": [
                            "/mnt/path/to/directory",
                            ...
                        ],
                    },
                    "outputs": {
                        "directories": [
                            "/mnt/path/to/output_directory",
                            ...
                        ],
                    }
                }
            }

    Args:
        job_bundle_dir (str): The directory containing the job bundle.
        job_parameters (List[Dict[str, Any]], optional): A list of job parameters in the following format:
            [{"name": "<name>", "value": "<value>"}, ...]
        name (str, optional): The name of the job to submit, replacing the name defined in the job bundle.
        queue_parameter_definitions (list[JobParameter], optional) A list of queue_parameters to use
                instead of retrieving queue_parameters from the queue with get_queue_parameter_definitions.
        job_attachments_file_system (str, optional): define which file system to use;
                (valid values: "COPIED", "VIRTUAL") instead of using the value in the config file.
        config (ConfigParser, optional): The AWS Deadline Cloud configuration
                object to use instead of the config file.
        priority (int, optional): explicit value for the priority of the job.
        max_failed_tasks_count (int, optional): explicit value for the maximum allowed failed tasks.
        max_retries_per_task (int, optional): explicit value for the maximum retries per task.
        print_function_callback (Callable str -> None, optional): Callback to print messages produced in this function.
                Used in the CLI to print to stdout using click.echo. By default ignores messages.
        decide_cancel_submission_callback (Callable dict[str, int], int, int -> bool): If the job has job
                attachments, decide whether or not to cancel the submission given what assets will
                or will not be uploaded. If returns true, the submission is canceled. If False,
                the submission continues. By default the submission always continues.
        hashing_progress_callback / upload_progress_callback / create_job_result_callback (Callable -> bool):
                Callbacks periodically called while hashing / uploading / waiting for job creation. If returns false,
                the operation will be cancelled. If return true, the operation continues. Default behavior for each
                is to not cancel the operation. hashing_progress_callback and upload_progress_callback both receive
                ProgressReport as a parameter, which can be used for projecting remaining time, as in done in the CLI.
    """

    # Ensure the job bundle doesn't contain files that resolve outside of the bundle directory
    validate_directory_symlink_containment(job_bundle_dir)

    # Read in the job template
    file_contents, file_type = read_yaml_or_json(job_bundle_dir, "template", required=True)

    # If requested, substitute the job name in the template
    if name is not None:
        template_obj = parse_yaml_or_json_content(
            file_contents, file_type, job_bundle_dir, "template"
        )
        template_obj["name"] = name
        if file_type == "YAML":
            file_contents = deadline_yaml_dump(template_obj)
        else:
            file_contents = json.dumps(template_obj)

    deadline = api.get_boto3_client("deadline", config=config)
    queue_id = get_setting("defaults.queue_id", config=config)
    farm_id = get_setting("defaults.farm_id", config=config)

    if job_attachments_file_system is None:
        job_attachments_file_system = get_setting(
            "defaults.job_attachments_file_system", config=config
        )

    queue = deadline.get_queue(
        farmId=farm_id,
        queueId=queue_id,
    )
    print_function_callback(f"Submitting to Queue: {queue['displayName']}")

    create_job_args: Dict[str, Any] = {
        "farmId": farm_id,
        "queueId": queue_id,
        "template": file_contents,
        "templateType": file_type,
        "priority": 50,
    }

    storage_profile_id = get_setting("settings.storage_profile_id", config=config)
    storage_profile = None
    if storage_profile_id:
        create_job_args["storageProfileId"] = storage_profile_id
        storage_profile = api.get_storage_profile_for_queue(
            farm_id, queue_id, storage_profile_id, deadline
        )

    # The job parameters
    job_bundle_parameters = read_job_bundle_parameters(job_bundle_dir)

    asset_references_obj = read_yaml_or_json_object(
        job_bundle_dir, "asset_references", required=False
    )
    asset_references = AssetReferences.from_dict(asset_references_obj)

    if queue_parameter_definitions is None:
        queue_parameter_definitions = api.get_queue_parameter_definitions(
            farmId=farm_id, queueId=queue_id
        )

    parameters = merge_queue_job_parameters(
        queue_id=queue_id,
        job_parameters=job_bundle_parameters,
        queue_parameters=queue_parameter_definitions,
    )

    apply_job_parameters(
        job_parameters,
        job_bundle_dir,
        parameters,
        asset_references,
    )
    app_parameters_formatted, job_parameters_formatted = split_parameter_args(
        parameters, job_bundle_dir
    )

    # Hash and upload job attachments if there are any
    if asset_references and "jobAttachmentSettings" in queue:
        # Extend input_filenames with all the files in the input_directories
        missing_directories: set[str] = set()
        for directory in asset_references.input_directories:
            if not os.path.isdir(directory):
                if require_paths_exist:
                    missing_directories.add(directory)
                else:
                    logger.warning(
                        f"Input path '{directory}' does not exist. Adding to referenced paths."
                    )
                    asset_references.referenced_paths.add(directory)
                continue

            is_dir_empty = True
            for root, _, files in os.walk(directory):
                if not files:
                    continue
                is_dir_empty = False
                asset_references.input_filenames.update(
                    os.path.normpath(os.path.join(root, file)) for file in files
                )
            # Empty directories just become references since there's nothing to upload
            if is_dir_empty:
                logger.info(f"Input directory '{directory}' is empty. Adding to referenced paths.")
                asset_references.referenced_paths.add(directory)
        asset_references.input_directories.clear()

        if missing_directories:
            all_missing_directories = "\n\t".join(sorted(list(missing_directories)))
            misconfigured_directories_msg = (
                "Job submission contains misconfigured input directories and cannot be submitted."
                " All input directories must exist."
                f"\nNon-existent directories:\n\t{all_missing_directories}"
            )

            raise MisconfiguredInputsError(misconfigured_directories_msg)

        queue_role_session = api.get_queue_user_boto3_session(
            deadline=deadline,
            config=config,
            farm_id=farm_id,
            queue_id=queue_id,
            queue_display_name=queue["displayName"],
        )

        asset_manager = S3AssetManager(
            farm_id=farm_id,
            queue_id=queue_id,
            job_attachment_settings=JobAttachmentS3Settings(**queue["jobAttachmentSettings"]),
            session=queue_role_session,
        )

        upload_group = asset_manager.prepare_paths_for_upload(
            input_paths=sorted(asset_references.input_filenames),
            output_paths=sorted(asset_references.output_directories),
            referenced_paths=sorted(asset_references.referenced_paths),
            storage_profile=storage_profile,
            require_paths_exist=require_paths_exist,
        )
        if upload_group.asset_groups:
            if decide_cancel_submission_callback(upload_group):
                print_function_callback("Job submission canceled.")
                return None

            _, asset_manifests = hash_attachments(
                asset_manager=asset_manager,
                asset_groups=upload_group.asset_groups,
                total_input_files=upload_group.total_input_files,
                total_input_bytes=upload_group.total_input_bytes,
                print_function_callback=print_function_callback,
                hashing_progress_callback=hashing_progress_callback,
            )

<<<<<<< HEAD
            attachment_settings = upload_attachments(
=======
            attachment_settings = _upload_attachments(  # type: ignore
>>>>>>> 74293aca
                asset_manager, asset_manifests, print_function_callback, upload_progress_callback
            )
            attachment_settings["fileSystem"] = JobAttachmentsFileSystem(
                job_attachments_file_system
            )
            create_job_args["attachments"] = attachment_settings

    create_job_args.update(app_parameters_formatted)

    if job_parameters_formatted:
        create_job_args["parameters"] = job_parameters_formatted

    if priority is not None:
        create_job_args["priority"] = priority
    if max_failed_tasks_count is not None:
        create_job_args["maxFailedTasksCount"] = max_failed_tasks_count
    if max_retries_per_task is not None:
        create_job_args["maxRetriesPerTask"] = max_retries_per_task

    if logging.DEBUG >= logger.getEffectiveLevel():
        logger.debug(json.dumps(create_job_args, indent=1))

    api.get_deadline_cloud_library_telemetry_client().record_event(
        event_type="com.amazon.rum.deadline.submission",
        event_details={},
    )

    create_job_response = deadline.create_job(**create_job_args)
    logger.debug(f"CreateJob Response {create_job_response}")

    if create_job_response and "jobId" in create_job_response:
        job_id = create_job_response["jobId"]
        print_function_callback("Waiting for Job to be created...")

        # If using the default config, set the default job id so it holds the
        # most-recently submitted job.
        if config is None:
            set_setting("defaults.job_id", job_id)

        def _default_create_job_result_callback() -> bool:
            return True

        if not create_job_result_callback:
            create_job_result_callback = _default_create_job_result_callback

        success, status_message = wait_for_create_job_to_complete(
            farm_id,
            queue_id,
            job_id,
            deadline,
            create_job_result_callback,
        )

        api.get_deadline_cloud_library_telemetry_client().record_event(
            event_type="com.amazon.rum.deadline.create_job", event_details={"is_success": success}
        )

        if not success:
            raise DeadlineOperationError(status_message)

        print_function_callback("Submitted job bundle:")
        print_function_callback(f"   {job_bundle_dir}")
        print_function_callback(status_message + f"\n{job_id}\n")

        return job_id
    else:
        raise DeadlineOperationError("CreateJob response was empty, or did not contain a Job ID.")


def wait_for_create_job_to_complete(
    farm_id: str,
    queue_id: str,
    job_id: str,
    deadline_client: BaseClient,
    continue_callback: Callable,
) -> Tuple[bool, str]:
    """
    Wait until a job exits the CREATE_IN_PROGRESS state.
    """

    delay_sec = 5  # Time to wait between checks in seconds.
    max_attempts = 60
    creating_statuses = {
        "CREATE_IN_PROGRESS",
    }
    failure_statuses = {"CREATE_FAILED"}

    for attempt in range(max_attempts):
        logger.debug(
            f"Waiting for creation of {job_id} to complete...attempt {attempt} of {max_attempts}"
        )

        if not continue_callback():
            raise CreateJobWaiterCanceled

        job = deadline_client.get_job(jobId=job_id, queueId=queue_id, farmId=farm_id)

        current_status = job["lifecycleStatus"] if "lifecycleStatus" in job else job["state"]
        if current_status in creating_statuses:
            time.sleep(delay_sec)
        elif current_status in failure_statuses:
            return False, job["lifecycleStatusMessage"]
        else:
            return True, job["lifecycleStatusMessage"]

    raise TimeoutError(
        f"Timed out after {delay_sec * max_attempts} seconds while waiting for Job to be created: {job_id}"
    )


def hash_attachments(
    asset_manager: S3AssetManager,
    asset_groups: list[AssetRootGroup],
    total_input_files: int,
    total_input_bytes: int,
    print_function_callback: Callable = lambda msg: None,
    hashing_progress_callback: Optional[Callable] = None,
    config: Optional[ConfigParser] = None,
) -> Tuple[SummaryStatistics, List[AssetRootManifest]]:
    """
    Starts the job attachments hashing and handles the progress reporting
    callback. Returns a list of the asset manifests of the hashed files.
    """

    def _default_update_hash_progress(hashing_metadata: Dict[str, str]) -> bool:
        return True

    if not hashing_progress_callback:
        hashing_progress_callback = _default_update_hash_progress

    hashing_summary, manifests = asset_manager.hash_assets_and_create_manifest(
        asset_groups=asset_groups,
        total_input_files=total_input_files,
        total_input_bytes=total_input_bytes,
        hash_cache_dir=config_file.get_cache_directory(),
        on_preparing_to_submit=hashing_progress_callback,
    )
    api.get_deadline_cloud_library_telemetry_client(config=config).record_hashing_summary(
        hashing_summary
    )
    print_function_callback("Hashing Summary:")
    print_function_callback(textwrap.indent(str(hashing_summary), "    "))

    return hashing_summary, manifests


<<<<<<< HEAD
def upload_attachments(
=======
@api.record_success_fail_telemetry_event(metric_name="cli_asset_upload")  # type: ignore
def _upload_attachments(
>>>>>>> 74293aca
    asset_manager: S3AssetManager,
    manifests: List[AssetRootManifest],
    print_function_callback: Callable = lambda msg: None,
    upload_progress_callback: Optional[Callable] = None,
    config: Optional[ConfigParser] = None,
) -> Dict[str, Any]:
    """
    Starts the job attachments upload and handles the progress reporting callback.
    Returns the attachment settings from the upload.
    """

    def _default_update_upload_progress(upload_metadata: Dict[str, str]) -> bool:
        return True

    if not upload_progress_callback:
        upload_progress_callback = _default_update_upload_progress

    upload_summary, attachment_settings = asset_manager.upload_assets(
        manifests=manifests,
        on_uploading_assets=upload_progress_callback,
        s3_check_cache_dir=config_file.get_cache_directory(),
    )
    api.get_deadline_cloud_library_telemetry_client(config=config).record_upload_summary(
        upload_summary
    )

    print_function_callback("Upload Summary:")
    print_function_callback(textwrap.indent(str(upload_summary), "    "))

    return attachment_settings.to_dict()<|MERGE_RESOLUTION|>--- conflicted
+++ resolved
@@ -285,11 +285,7 @@
                 hashing_progress_callback=hashing_progress_callback,
             )
 
-<<<<<<< HEAD
-            attachment_settings = upload_attachments(
-=======
             attachment_settings = _upload_attachments(  # type: ignore
->>>>>>> 74293aca
                 asset_manager, asset_manifests, print_function_callback, upload_progress_callback
             )
             attachment_settings["fileSystem"] = JobAttachmentsFileSystem(
@@ -436,12 +432,8 @@
     return hashing_summary, manifests
 
 
-<<<<<<< HEAD
-def upload_attachments(
-=======
 @api.record_success_fail_telemetry_event(metric_name="cli_asset_upload")  # type: ignore
 def _upload_attachments(
->>>>>>> 74293aca
     asset_manager: S3AssetManager,
     manifests: List[AssetRootManifest],
     print_function_callback: Callable = lambda msg: None,
